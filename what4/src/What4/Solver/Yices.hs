--- conflicted
+++ resolved
@@ -402,12 +402,7 @@
   let features' = features
                   .|. featureIf efSolver useExistForall
                   .|. useStructs
-<<<<<<< HEAD
-                  .|. useSymbolicArrays
   conn <- newWriterConn h ack nm features' bindings (Connection ())
-=======
-  conn <- newWriterConn h nm features' bindings (Connection ())
->>>>>>> db1a0531
   return $! conn { supportFunctionDefs = True
                  , supportFunctionArguments = True
                  , supportQuantifiers = efSolver
