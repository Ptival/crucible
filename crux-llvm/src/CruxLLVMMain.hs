--- conflicted
+++ resolved
@@ -12,11 +12,7 @@
 import Data.String (fromString)
 import qualified Data.Map as Map
 import Control.Lens ((&), (%~), (^.), view)
-<<<<<<< HEAD
-import Control.Monad (unless)
-=======
 import Control.Monad(forM_)
->>>>>>> 0a7c3aff
 import Control.Monad.ST(RealWorld, stToIO)
 import Control.Monad.State(liftIO, MonadIO)
 import Control.Exception
@@ -100,14 +96,9 @@
   `catch` \(e :: SomeException) -> sayFail "Crux" (displayException e)
     where ?outputConfig = cfg
 
-<<<<<<< HEAD
-makeCounterExamplesLLVM :: (?outputConfig :: OutputConfig) => Options -> Seq (ProvedGoals (Either AssumptionReason SimError)) -> IO ()
+makeCounterExamplesLLVM ::
+  Logs => Options -> Seq (ProvedGoals (Either AssumptionReason SimError)) -> IO ()
 makeCounterExamplesLLVM opts = mapM_ go . Fold.toList
-=======
-makeCounterExamplesLLVM ::
-  Logs => Options -> ProvedGoals (Either AssumptionReason SimError) -> IO ()
-makeCounterExamplesLLVM opts = go
->>>>>>> 0a7c3aff
  where
  go gs =
   case gs of
@@ -172,15 +163,9 @@
 
 
 -- Returns only non-trivial goals
-<<<<<<< HEAD
-simulateLLVM :: (?outputConfig :: OutputConfig) => Crux.Simulate sym LangLLVM
-simulateLLVM fs (_cruxOpts,llvmOpts) sym _p cont =
- do llvm_mod   <- parseLLVM (optsBCFile llvmOpts)
-=======
 simulateLLVM :: Crux.SimulateCallback LLVMOptions
-simulateLLVM fs (cruxOpts,_) sym _p = do
+simulateLLVM fs (cruxOpts,_) sym _p cont = do
     llvm_mod   <- parseLLVM (Crux.outDir cruxOpts </> "combined.bc")
->>>>>>> 0a7c3aff
     halloc     <- newHandleAllocator
     Some trans <- stToIO (translateModule halloc llvm_mod)
     let llvmCtxt = trans ^. transContext
