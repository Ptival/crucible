<<<<<<< HEAD
// FAIL: Traits not fully implemented yet
=======
#![cfg_attr(not(with_main), no_std)]
#![cfg_attr(not(with_main), feature(custom_attribute))]
// We match the type of S::g against T::g.  But g's type
// does not include 'Self' so there is no information to be gained.

>>>>>>> 28d3f4bd
enum S {}

trait T {
    fn g() -> u32;
}

impl T for S {
    fn g() -> u32 { 42 }
}

fn f(_: ()) -> u32 {
    S::g()
}

const ARG: () = ();

#[cfg(with_main)]
pub fn main() {
   println!("{:?}", f(ARG));
}
#[cfg(not(with_main))] #[crux_test] fn crux_test() -> u32 { f(ARG) }<|MERGE_RESOLUTION|>--- conflicted
+++ resolved
@@ -1,12 +1,8 @@
-<<<<<<< HEAD
-// FAIL: Traits not fully implemented yet
-=======
 #![cfg_attr(not(with_main), no_std)]
 #![cfg_attr(not(with_main), feature(custom_attribute))]
 // We match the type of S::g against T::g.  But g's type
 // does not include 'Self' so there is no information to be gained.
 
->>>>>>> 28d3f4bd
 enum S {}
 
 trait T {
