<<<<<<< HEAD
// FAIL: Doesn't know about Option datatype
=======
#![cfg_attr(not(with_main), no_std)]
#![cfg_attr(not(with_main), feature(custom_attribute))]
>>>>>>> 28d3f4bd
// This tests using polymorphic functions and parameterized data

pub enum Opt<T> {
    N,
    S(T),
}

pub enum Res<T, E> {
        /// Contains the success value
        O(T),

<<<<<<< HEAD
pub fn g<T,U>(y : Result<T,U>) -> Option<T> {
=======
        /// Contains the error value
        E(E),
    }


use Opt::*;
use Res::*;
>>>>>>> 28d3f4bd

pub fn map<T,E,U, F: FnOnce(T) -> U>(x:Res<T,E>, op: F) -> Res<U,E> {
    match x {
        O(t) => O(op(t)),
        E(e) => E(e)
    }
} 


pub fn g<T,U>(y : Res<T,U>) -> Opt<T> {
    match y {
        O(x)  => S(x),
        E(_) => N,
    } 
}

fn f (x : u32) -> u32 {
    let z : Res<u32,u32> = O(x);
    match g(z) {
        S (y) => return y,
        N => return 0
    }
}

const ARG : u32 = 27;


#[cfg(with_main)]
pub fn main() {
    println!("{:?}", f(ARG));
}
#[cfg(not(with_main))] #[crux_test] fn crux_test() -> u32 { f(ARG) }<|MERGE_RESOLUTION|>--- conflicted
+++ resolved
@@ -1,9 +1,5 @@
-<<<<<<< HEAD
-// FAIL: Doesn't know about Option datatype
-=======
 #![cfg_attr(not(with_main), no_std)]
 #![cfg_attr(not(with_main), feature(custom_attribute))]
->>>>>>> 28d3f4bd
 // This tests using polymorphic functions and parameterized data
 
 pub enum Opt<T> {
@@ -15,9 +11,6 @@
         /// Contains the success value
         O(T),
 
-<<<<<<< HEAD
-pub fn g<T,U>(y : Result<T,U>) -> Option<T> {
-=======
         /// Contains the error value
         E(E),
     }
@@ -25,7 +18,6 @@
 
 use Opt::*;
 use Res::*;
->>>>>>> 28d3f4bd
 
 pub fn map<T,E,U, F: FnOnce(T) -> U>(x:Res<T,E>, op: F) -> Res<U,E> {
     match x {
