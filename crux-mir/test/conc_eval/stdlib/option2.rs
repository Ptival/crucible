--- conflicted
+++ resolved
@@ -1,9 +1,5 @@
-<<<<<<< HEAD
-// FAIL: Doesn't know about Option datatype
-=======
 #![cfg_attr(not(with_main), no_std)]
 #![cfg_attr(not(with_main), feature(custom_attribute))]
->>>>>>> 28d3f4bd
 
 pub enum Opt<T> {
     N,
@@ -19,14 +15,9 @@
     }
 }
 
-<<<<<<< HEAD
-fn f (y : u32) -> u32 {
-    let x: Option<u32> = Some(0);
-=======
 
 fn f (y : u32) -> u32 { 
     let x: Opt<u32> = S(0);
->>>>>>> 28d3f4bd
     return g(x);
 }
 
