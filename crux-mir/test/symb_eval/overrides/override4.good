<<<<<<< HEAD
0
=======
()
>>>>>>> 28d3f4bd
[Crux] Proved all 1 goals.<|MERGE_RESOLUTION|>--- conflicted
+++ resolved
@@ -1,6 +1,2 @@
-<<<<<<< HEAD
-0
-=======
 ()
->>>>>>> 28d3f4bd
 [Crux] Proved all 1 goals.