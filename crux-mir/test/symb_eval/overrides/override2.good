--- conflicted
+++ resolved
@@ -1,10 +1,4 @@
-<<<<<<< HEAD
-0
-[Crux] Failed to prove 1 out of 1 goals.
-[Crux] Failure for MIR assertion at test/symb_eval/overrides/override2.rs:28:4:
-=======
 ()
 [Crux] Failed to prove 1 out of 1 goals.
 [Crux] Failure for MIR assertion at test/symb_eval/overrides/override2.rs:10:5:
->>>>>>> 28d3f4bd
 	foo + 1 == foo