--- conflicted
+++ resolved
@@ -400,30 +400,11 @@
                              Just (String "Nop") -> pure Nop
                              _ -> fail "kind not found for statement"
 instance TypeOf Lvalue where
-<<<<<<< HEAD
   typeOf lv = case lv of
-    Static              -> error "typeOf: static"
-    Tagged lv' _        -> typeOf lv'
-    Local (Var _ _ t _) -> t
-    LProjection proj    -> typeOf proj
-=======
-    typeOf (Tagged lv _) = typeOf lv
-    typeOf (Local (Var _ _ t _ _)) = t
-    typeOf Static = error "static"
-    typeOf (LProjection (LvalueProjection base (PField _ t))) = t
-    typeOf (LProjection (LvalueProjection base Deref)) = peelType $ typeOf base
-        where peelType :: Ty -> Ty
-              peelType (TyRef t _) = t
-              peelType t = t
-    typeOf (LProjection (LvalueProjection base (Index ind))) = peelType $ typeOf base
-        where peelType :: Ty -> Ty
-              peelType (TyArray t _) = t
-              peelType (TySlice t) = t
-              peelType (TyRef t _) = peelType t
-              peelType t = t
-
-    typeOf (LProjection (LvalueProjection base (Downcast i))) = typeOf base
->>>>>>> 0efc6707
+    Static                -> error "typeOf: static"
+    Tagged lv' _          -> typeOf lv'
+    Local (Var _ _ t _ _) -> t
+    LProjection proj      -> typeOf proj
 
 data Lvalue =
     Local { _lvar :: Var}
