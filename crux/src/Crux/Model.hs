--- conflicted
+++ resolved
@@ -28,7 +28,6 @@
 import What4.ProgramLoc
 
 import Crux.Types
--- import Crux.Error
 
 import Prelude
 
@@ -92,14 +91,9 @@
           -> ("float", "float", show . IEEE754.wordToFloat . fromInteger)
         BaseFloatRepr (FloatingPointPrecisionRepr eb sb)
           | natValue eb == 11, natValue sb == 53
-<<<<<<< HEAD
-          -> ("double", show . IEEE754.wordToDouble . fromInteger)
-        _ -> error ("Type not implemented: " ++ show ty)
-=======
           -> ("double", "double", show . IEEE754.wordToDouble . fromInteger)
         BaseRealRepr -> ("double", "real", (show . toDouble))
-        _ -> throwBug ("Type not implemented: " ++ show ty)
->>>>>>> d5cfc7aa
+        _ -> error ("Type not implemented: " ++ show ty)
   in unlines
       [ "size_t const crucible_values_number_" ++ cnm ++
                 " = " ++ show (length xs) ++ ";"
@@ -133,12 +127,8 @@
           | natValue eb == 11, natValue sb == 53 -> showEnt'
             (IEEE754.wordToDouble . fromInteger)
             (knownNat @64)
-<<<<<<< HEAD
+        BaseRealRepr -> showEnt' (show . toDouble) (knownNat @64)
         _ -> error ("Type not implemented: " ++ show ty)
-=======
-        BaseRealRepr -> showEnt' (show . toDouble) (knownNat @64)
-        _ -> throwBug ("Type not implemented: " ++ show ty)
->>>>>>> d5cfc7aa
   in map showEnt xs
   where
   showL l = case plSourceLoc l of
