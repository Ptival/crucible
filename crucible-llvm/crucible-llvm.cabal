--- conflicted
+++ resolved
@@ -39,6 +39,8 @@
 
   exposed-modules:
     Lang.Crucible.LLVM
+    Lang.Crucible.LLVM.Arch.X86
+    Lang.Crucible.LLVM.Arch.Util
     Lang.Crucible.LLVM.Bytes
     Lang.Crucible.LLVM.DataLayout
     Lang.Crucible.LLVM.Extension
@@ -54,12 +56,7 @@
     Lang.Crucible.LLVM.Printf
     Lang.Crucible.LLVM.Translation
     Lang.Crucible.LLVM.Translation.Types
-<<<<<<< HEAD
     Lang.Crucible.LLVM.Types
-=======
-    Lang.Crucible.LLVM.Arch.X86
-    Lang.Crucible.LLVM.Arch.Util
->>>>>>> 7561933e
 
   ghc-options: -Wall -Werror
   ghc-prof-options: -O2 -fprof-auto-top