--------------------------------------------------------------------
-- |
-- Module           : Lang.Crucible.LLVM.MemModel
-- Description      : Core definitions of the symbolic C memory model
-- Copyright        : (c) Galois, Inc 2015-2016
-- License          : BSD3
-- Maintainer       : Rob Dockins <rdockins@galois.com>
-- Stability        : provisional
------------------------------------------------------------------------

{-# LANGUAGE DataKinds #-}
{-# LANGUAGE FlexibleInstances, FlexibleContexts #-}
{-# LANGUAGE GADTs #-}
{-# LANGUAGE ImplicitParams #-}
{-# LANGUAGE KindSignatures #-}
{-# LANGUAGE MultiParamTypeClasses #-}
{-# LANGUAGE OverloadedStrings #-}
{-# LANGUAGE LambdaCase #-}
{-# LANGUAGE PatternGuards #-}
{-# LANGUAGE PatternSynonyms #-}
{-# LANGUAGE Rank2Types #-}
{-# LANGUAGE ScopedTypeVariables #-}
{-# LANGUAGE TupleSections #-}
{-# LANGUAGE TypeApplications #-}
{-# LANGUAGE TypeOperators #-}
{-# LANGUAGE TypeFamilies #-}
{-# LANGUAGE ViewPatterns #-}
{-# LANGUAGE PatternSynonyms #-}
{-# LANGUAGE EmptyDataDecls #-}

{-# OPTIONS_GHC -fno-warn-orphans #-}
module Lang.Crucible.LLVM.MemModel
  ( -- * Memories
    Mem
  , memRepr
  , mkMemVar
  , MemImpl(..)
  , SomePointer(..)
  , GlobalMap
  , emptyMem
  , memEndian
  , memAllocCount
  , memWriteCount
  , ppMem
  , doDumpMem
  , BlockSource(..)
  , nextBlock

    -- * Pointers
  , LLVMPointerType
  , pattern LLVMPointerRepr
  , pattern PtrRepr
  , LLVMPtr
  , pattern LLVMPointer
  , llvmPointerView
  , ptrWidth
  , G.ppPtr
  , llvmPointer_bv
  , projectLLVM_bv

    -- * Memory operations
  , doMalloc
  , doMallocUnbounded
  , G.AllocType(..)
  , G.Mutability(..)
  , doMallocHandle
  , doLookupHandle
  , doMemcpy
  , doMemset
  , doCalloc
  , doFree
  , doLoad
  , doStore
  , doArrayStore
  , doArrayStoreUnbounded
  , doArrayConstStore
  , loadString
  , loadMaybeString
  , uncheckedMemcpy

    -- * \"Raw\" operations with LLVMVal
  , LLVMVal(..)
  , FloatSize(..)
  , unpackMemValue
  , packMemValue
  , loadRaw
  , storeRaw
  , storeConstRaw
  , mallocRaw
  , mallocConstRaw
  , constToLLVMVal
  , constToLLVMValP
  , ptrMessage

    -- * Storage types
  , StorageType
  , storageTypeF
  , StorageTypeF(..)
  , Field
  , storageTypeSize
  , fieldVal
  , fieldPad
  , bitvectorType
  , arrayType
  , mkStructType
  , floatType
  , doubleType
  , x86_fp80Type
  , toStorableType

    -- * Pointer operations
  , ptrToPtrVal
  , mkNullPointer
  , ptrIsNull
  , ptrEq
  , ptrAdd
  , ptrSub
  , ptrDiff
  , doPtrAddOffset
  , doPtrSubtract
  , isValidPointer
  , muxLLVMPtr

    -- * Disjointness
  , assertDisjointRegions
  , assertDisjointRegions'
  , buildDisjointRegionsAssertion

    -- * Globals
  , GlobalSymbol(..)
  , globalAliases
  , doResolveGlobal
  , registerGlobal
  , allocGlobals
  , allocGlobal
  , functionAliases
  , reverseAliases

    -- * Misc
  , llvmStatementExec
  , SomeFnHandle(..)

    -- * PtrWidth (re-exports)
  , HasPtrWidth
  , pattern PtrWidth
  , withPtrWidth
  ) where

import           Prelude hiding (seq)

import           Control.Lens hiding (Empty, (:>))
import           Control.Monad
import           Control.Monad.IO.Class
import           Control.Monad.ST
import           Control.Monad.Trans (lift)
import           Control.Monad.Trans.State
import           Data.Dynamic
import           Data.IORef
import qualified Data.List as List
import           Data.Map (Map)
import qualified Data.Map as Map
import           Data.Maybe (mapMaybe)
import           Data.Sequence (Seq)
import qualified Data.Sequence as Seq
import           Data.Set (Set)
import qualified Data.Set as Set
import           Data.Word
import           GHC.TypeNats
import           System.IO (Handle, hPutStrLn)
import           Text.PrettyPrint.ANSI.Leijen hiding ((<$>))

import           Data.Parameterized.Classes
import qualified Data.Parameterized.Context as Ctx
import           Data.Parameterized.NatRepr
import           Data.Parameterized.Some
import qualified Data.Vector as V
import qualified Text.LLVM.AST as L

import           What4.Interface
import           What4.InterpretedFloatingPoint

import           Lang.Crucible.Backend
import           Lang.Crucible.CFG.Common
import           Lang.Crucible.FunctionHandle
import           Lang.Crucible.Types
import           Lang.Crucible.Simulator.ExecutionTree
import           Lang.Crucible.Simulator.GlobalState
import           Lang.Crucible.Simulator.Intrinsics
import           Lang.Crucible.Simulator.RegMap
import           Lang.Crucible.Simulator.SimError

import           Lang.Crucible.LLVM.DataLayout
import           Lang.Crucible.LLVM.Extension
import           Lang.Crucible.LLVM.Bytes
import           Lang.Crucible.LLVM.MemType
import           Lang.Crucible.LLVM.MemModel.Type
import qualified Lang.Crucible.LLVM.MemModel.Partial as Partial
import qualified Lang.Crucible.LLVM.MemModel.Generic as G
import           Lang.Crucible.LLVM.MemModel.Pointer
import           Lang.Crucible.LLVM.MemModel.Value
import qualified Lang.Crucible.LLVM.Extension.Safety.UndefinedBehavior as UB
import           Lang.Crucible.LLVM.Translation.Constant
import           Lang.Crucible.LLVM.Types
import           Lang.Crucible.LLVM.TypeContext (TypeContext)
import           Lang.Crucible.Panic (panic)


import           GHC.Stack

----------------------------------------------------------------------
-- The MemImpl type
--

-- | A pointer with an existentially-quantified width
data SomePointer sym = forall w. SomePointer !(LLVMPtr sym w)

newtype BlockSource = BlockSource (IORef Integer)
type GlobalMap sym = Map L.Symbol (SomePointer sym)

nextBlock :: BlockSource -> IO Integer
nextBlock (BlockSource ref) =
  atomicModifyIORef' ref (\n -> (n+1, n))

-- | The implementation of an LLVM memory, containing an
-- allocation-block source, global map, handle map, and heap.
data MemImpl sym =
  MemImpl
  { memImplBlockSource :: BlockSource
  , memImplGlobalMap   :: GlobalMap sym
  , memImplHandleMap   :: Map Integer Dynamic
  , memImplHeap        :: G.Mem sym
  }

memEndian :: MemImpl sym -> EndianForm
memEndian = G.memEndian . memImplHeap

memAllocCount :: MemImpl sym -> Int
memAllocCount = G.memAllocCount . memImplHeap

memWriteCount :: MemImpl sym -> Int
memWriteCount = G.memWriteCount . memImplHeap

-- | Produce a fresh empty memory.
--   NB, we start counting allocation blocks at '1'.
--   Block number 0 is reserved for representing raw bitvectors.
emptyMem :: EndianForm -> IO (MemImpl sym)
emptyMem endianness = do
  blkRef <- newIORef 1
  return $ MemImpl (BlockSource blkRef) Map.empty Map.empty (G.emptyMem endianness)

ppMem :: IsExprBuilder sym => MemImpl sym -> Doc
ppMem mem = G.ppMem (memImplHeap mem)

-- | Pretty print a memory state to the given handle.
doDumpMem :: IsExprBuilder sym => Handle -> MemImpl sym -> IO ()
doDumpMem h mem = do
  hPutStrLn h (show (ppMem mem))

----------------------------------------------------------------------
-- Memory operations
--


-- | Assert that some undefined behavior doesn't occur when performing memory
-- model operations
assertUndefined :: (IsSymInterface sym, HasPtrWidth wptr)
                => sym
                -> Pred sym
                -> (UB.UndefinedBehavior (RegValue' sym)) -- ^ The undesirable behavior
                -> IO ()
assertUndefined sym p ub =
  assert sym p $
    (AssertFailureSimError $ show $ UB.ppReg (Just sym) ub)

instance IntrinsicClass sym "LLVM_memory" where
  type Intrinsic sym "LLVM_memory" ctx = MemImpl sym

  -- NB: Here we are assuming the global maps of both memories are identical.
  -- This should be the case as memories are only supposed to allocate globals at
  -- startup, not during program execution.  We could check that the maps match,
  -- but that would be expensive...
  muxIntrinsic _sym _iTypes _nm _ p mem1 mem2 =
     do let MemImpl blockSource gMap1 hMap1 m1 = mem1
        let MemImpl _blockSource _gMap2 hMap2 m2 = mem2
        --putStrLn "MEM MERGE"
        return $ MemImpl blockSource gMap1
                   (Map.union hMap1 hMap2)
                   (G.mergeMem p m1 m2)

  pushBranchIntrinsic _sym _iTypes _nm _ctx mem =
     do let MemImpl nxt gMap hMap m = mem
        --putStrLn "MEM PUSH BRANCH"
        return $ MemImpl nxt gMap hMap $ G.branchMem m

  abortBranchIntrinsic _sym _iTypes _nm _ctx mem =
     do let MemImpl nxt gMap hMap m = mem
        --putStrLn "MEM ABORT BRANCH"
        return $ MemImpl nxt gMap hMap $ G.branchAbortMem m

-- | Top-level evaluation function for LLVM extension statements.
--   LLVM extension statements are used to implement the memory model operations.
llvmStatementExec :: HasPtrWidth (ArchWidth arch) => EvalStmtFunc p sym (LLVM arch)
llvmStatementExec stmt cst =
  let sym = cst^.stateSymInterface
   in stateSolverProof cst (runStateT (evalStmt sym stmt) cst)

type EvalM p sym ext rtp blocks ret args a =
  StateT (CrucibleState p sym ext rtp blocks ret args) IO a

-- | Actual workhorse function for evaluating LLVM extension statements.
--   The semantics are explicitly organized as a state transformer monad
--   that modifes the global state of the simulator; this captures the
--   memory accessing effects of these statements.
evalStmt :: forall p sym ext rtp blocks ret args wptr tp.
  (IsSymInterface sym, HasPtrWidth wptr, HasCallStack) =>
  sym ->
  LLVMStmt wptr (RegEntry sym) tp ->
  EvalM p sym ext rtp blocks ret args (RegValue sym tp)
evalStmt sym = eval
 where
  getMem :: GlobalVar Mem ->
            EvalM p sym ext rtp blocks ret args (MemImpl sym)
  getMem mvar =
    do gs <- use (stateTree.actFrame.gpGlobals)
       case lookupGlobal mvar gs of
         Just mem -> return mem
         Nothing  ->
           panic "MemModel.evalStmt.getMem"
             [ "Global heap value not initialized."
             , "*** Global heap variable: " ++ show mvar
             ]

  setMem :: GlobalVar Mem ->
            MemImpl sym ->
            EvalM p sym ext rtp blocks ret args ()
  setMem mvar mem = stateTree.actFrame.gpGlobals %= insertGlobal mvar mem

  failedAssert :: String -> EvalM p sym ext rtp blocks ret args a
  failedAssert = lift . addFailedAssertion sym . AssertFailureSimError

  eval :: LLVMStmt wptr (RegEntry sym) tp ->
          EvalM p sym ext rtp blocks ret args (RegValue sym tp)
  eval (LLVM_PushFrame mvar) =
     do mem <- getMem mvar
        let heap' = G.pushStackFrameMem (memImplHeap mem)
        setMem mvar mem{ memImplHeap = heap' }

  eval (LLVM_PopFrame mvar) =
     do mem <- getMem mvar
        let heap' = G.popStackFrameMem (memImplHeap mem)
        setMem mvar mem{ memImplHeap = heap' }

  eval (LLVM_Alloca _w mvar (regValue -> sz) alignment loc) =
     do mem <- getMem mvar
        blkNum <- liftIO $ nextBlock (memImplBlockSource mem)
        blk <- liftIO $ natLit sym (fromIntegral blkNum)
        z <- liftIO $ bvLit sym PtrWidth 0

        let heap' = G.allocMem G.StackAlloc (fromInteger blkNum) (Just sz) alignment G.Mutable (show loc) (memImplHeap mem)
        let ptr = LLVMPointer blk z

        setMem mvar mem{ memImplHeap = heap' }
        return ptr

  eval (LLVM_Load mvar (regValue -> ptr) tpr valType alignment) =
     do mem <- getMem mvar
        liftIO $ doLoad sym mem ptr valType tpr alignment

  eval (LLVM_MemClear mvar (regValue -> ptr) bytes) =
    do mem <- getMem mvar
       z   <- liftIO $ bvLit sym knownNat 0
       len <- liftIO $ bvLit sym PtrWidth (bytesToInteger bytes)
       mem' <- liftIO $ doMemset sym PtrWidth mem ptr z len
       setMem mvar mem'

  eval (LLVM_Store mvar (regValue -> ptr) tpr valType alignment (regValue -> val)) =
     do mem <- getMem mvar
        mem' <- liftIO $ doStore sym mem ptr tpr valType alignment val
        setMem mvar mem'

  eval (LLVM_LoadHandle mvar (regValue -> ptr) args ret) =
     do mem <- getMem mvar
        mhandle <- liftIO $ doLookupHandle sym mem ptr
        case mhandle of
           Left doc -> failedAssert (show doc)
           Right (SomeFnHandle h)
             | Just Refl <- testEquality handleTp expectedTp -> return (HandleFnVal h)
             | otherwise -> failedAssert
                 $ unwords ["Expected function handle of type " <> show expectedTp
                           ,"but found handle of type " ++ show handleTp]
            where handleTp   = FunctionHandleRepr (handleArgTypes h) (handleReturnType h)
                  expectedTp = FunctionHandleRepr args ret

  eval (LLVM_ResolveGlobal _w mvar (GlobalSymbol symbol)) =
     do mem <- getMem mvar
        liftIO $ doResolveGlobal sym mem symbol

  eval (LLVM_PtrEq mvar (regValue -> x) (regValue -> y)) = do
     mem <- getMem mvar
     liftIO $ do
        let allocs_doc = G.ppAllocs (G.memAllocs (memImplHeap mem))
        let x_doc = G.ppPtr x
        let y_doc = G.ppPtr y

        v1 <- isValidPointer sym x mem
        v2 <- isValidPointer sym y mem
        v3 <- G.notAliasable sym x y (memImplHeap mem)

        assertUndefined sym v1 $
          UB.CompareInvalidPointer UB.Eq (UB.pointerView x) (UB.pointerView y)
        assertUndefined sym v2 $
          UB.CompareInvalidPointer UB.Eq (UB.pointerView x) (UB.pointerView y)

        -- TODO: Is this undefined behavior? If so, add to the UB module
        assert sym v3
           (AssertFailureSimError $ unlines [ "Const pointers compared for equality:"
                                            , show x_doc
                                            , show y_doc
                                            , show allocs_doc])

<<<<<<< HEAD
        (eq, valid) <- ptrEq sym PtrWidth x y
        assertUndefined sym valid $
          UB.CompareDifferentAllocs (UB.pointerView x) (UB.pointerView y)

        pure eq
=======
        ptrEq sym PtrWidth x y
>>>>>>> 56d0b060

  eval (LLVM_PtrLe mvar (regValue -> x) (regValue -> y)) = do
    mem <- getMem mvar
    liftIO $ do
       v1 <- isValidPointer sym x mem
       v2 <- isValidPointer sym y mem
       assertUndefined sym v1
        (UB.CompareInvalidPointer UB.Leq
          (UB.pointerView x) (UB.pointerView y))
       assertUndefined sym v2
        (UB.CompareInvalidPointer UB.Leq
          (UB.pointerView x) (UB.pointerView y))

       (le, valid) <- ptrLe sym PtrWidth x y
<<<<<<< HEAD
       assertUndefined sym valid
         (UB.CompareDifferentAllocs
           (UB.pointerView x) (UB.pointerView y))
=======

       assertUndefined sym valid Nothing UB.CompareDifferentAllocs $
         ["Pointer 1: " ++ show x_doc, "Pointer 2:" ++ show y_doc]
>>>>>>> 56d0b060

       pure le

  eval (LLVM_PtrAddOffset _w mvar (regValue -> x) (regValue -> y)) =
    do mem <- getMem mvar
       liftIO $ doPtrAddOffset sym mem x y

  eval (LLVM_PtrSubtract _w mvar (regValue -> x) (regValue -> y)) =
    do mem <- getMem mvar
       liftIO $ doPtrSubtract sym mem x y

mkMemVar :: HandleAllocator s
         -> ST s (GlobalVar Mem)
mkMemVar halloc = freshGlobalVar halloc "llvm_memory" knownRepr


-- | For now, the core message should be on the first line, with details
-- on further lines. Later we should make it more structured.
ptrMessage ::
  (IsSymInterface sym, HasPtrWidth wptr) =>
  String ->
  LLVMPtr sym wptr {- ^ pointer involved in message -} ->
  StorageType      {- ^ type of value pointed to    -} ->
  String
ptrMessage msg ptr ty =
  unlines [ msg
          , "  address " ++ show (G.ppPtr ptr)
          , "  at type " ++ show (G.ppType ty)
          ]

-- | Load a 'RegValue' from memory. Both the 'StorageType' and 'TypeRepr'
-- arguments should be computed from a single 'MemType' using
-- 'toStorableType' and 'Lang.Crucible.LLVM.Translation.Types.llvmTypeAsRepr'
-- respectively.
--
-- Precondition: the pointer is valid and aligned, and the loaded value is defined.
doLoad ::
  (IsSymInterface sym, HasPtrWidth wptr) =>
  sym ->
  MemImpl sym ->
  LLVMPtr sym wptr {- ^ pointer to load from      -} ->
  StorageType      {- ^ type of value to load     -} ->
  TypeRepr tp      {- ^ crucible type of the result -} ->
  Alignment        {- ^ assumed pointer alignment -} ->
  IO (RegValue sym tp)
doLoad sym mem ptr valType tpr alignment = do
  unpackMemValue sym tpr =<<
    Partial.assertSafe sym =<<
      loadRaw sym mem ptr valType alignment

-- | Store a 'RegValue' in memory. Both the 'StorageType' and 'TypeRepr'
-- arguments should be computed from a single 'MemType' using
-- 'toStorableType' and 'Lang.Crucible.LLVM.Translation.Types.llvmTypeAsRepr'
-- respectively.
--
-- Precondition: the pointer is valid and points to a mutable memory region.
doStore ::
  (IsSymInterface sym, HasPtrWidth wptr) =>
  sym ->
  MemImpl sym ->
  LLVMPtr sym wptr {- ^ pointer to store into  -} ->
  TypeRepr tp ->
  StorageType      {- ^ type of value to store -} ->
  Alignment ->
  RegValue sym tp  {- ^ value to store         -} ->
  IO (MemImpl sym)
doStore sym mem ptr tpr valType alignment val = do
    --putStrLn "MEM STORE"
    val' <- packMemValue sym valType tpr val
    storeRaw sym mem ptr valType alignment val'

data SomeFnHandle where
  SomeFnHandle :: FnHandle args ret -> SomeFnHandle


sextendBVTo :: (1 <= w, IsSymInterface sym)
            => sym
            -> NatRepr w
            -> NatRepr w'
            -> SymExpr sym (BaseBVType w)
            -> IO (SymExpr sym (BaseBVType w'))
sextendBVTo sym w w' x
  | Just Refl <- testEquality w w' = return x
  | Just LeqProof <- testLeq (incNat w) w' = bvSext sym w' x
  | otherwise =
    addFailedAssertion sym
        $ AssertFailureSimError
        $ unwords ["cannot extend bitvector of width", show (natValue w)
                                                     , "to", show (natValue w') ]


-- | Allocate and zero a memory region with /size * number/ bytes.
--
-- Precondition: the multiplication /size * number/ does not overflow.
doCalloc ::
  (IsSymInterface sym, HasPtrWidth wptr) =>
  sym ->
  MemImpl sym ->
  SymBV sym wptr {- ^ size   -} ->
  SymBV sym wptr {- ^ number -} ->
  Alignment {- ^ Minimum alignment of the resulting allocation -} ->
  IO (LLVMPtr sym wptr, MemImpl sym)
doCalloc sym mem sz num alignment = do
  (ov, sz') <- unsignedWideMultiplyBV sym sz num
  ov_iszero <- notPred sym =<< bvIsNonzero sym ov
  assert sym ov_iszero
     (AssertFailureSimError "Multiplication overflow in calloc()")

  z <- bvLit sym knownNat 0
  (ptr, mem') <- doMalloc sym G.HeapAlloc G.Mutable "<calloc>" mem sz' alignment
  mem'' <- doMemset sym PtrWidth mem' ptr z sz'
  return (ptr, mem'')

-- | Allocate a memory region.
doMalloc
  :: (IsSymInterface sym, HasPtrWidth wptr)
  => sym
  -> G.AllocType {- ^ stack, heap, or global -}
  -> G.Mutability {- ^ whether region is read-only -}
  -> String {- ^ source location for use in error messages -}
  -> MemImpl sym
  -> SymBV sym wptr {- ^ allocation size -}
  -> Alignment
  -> IO (LLVMPtr sym wptr, MemImpl sym)
doMalloc sym allocType mut loc mem sz alignment = doMallocSize (Just sz) sym allocType mut loc mem alignment

-- | Allocate a memory region of unbounded size.
doMallocUnbounded
  :: (IsSymInterface sym, HasPtrWidth wptr)
  => sym
  -> G.AllocType {- ^ stack, heap, or global -}
  -> G.Mutability {- ^ whether region is read-only -}
  -> String {- ^ source location for use in error messages -}
  -> MemImpl sym
  -> Alignment
  -> IO (LLVMPtr sym wptr, MemImpl sym)
doMallocUnbounded = doMallocSize Nothing

doMallocSize
  :: (IsSymInterface sym, HasPtrWidth wptr)
  => Maybe (SymBV sym wptr) {- ^ allocation size -}
  -> sym
  -> G.AllocType {- ^ stack, heap, or global -}
  -> G.Mutability {- ^ whether region is read-only -}
  -> String {- ^ source location for use in error messages -}
  -> MemImpl sym
  -> Alignment
  -> IO (LLVMPtr sym wptr, MemImpl sym)
doMallocSize sz sym allocType mut loc mem alignment = do
  blkNum <- nextBlock (memImplBlockSource mem)
  blk    <- natLit sym (fromIntegral blkNum)
  z      <- bvLit sym PtrWidth 0
  let heap' = G.allocMem allocType (fromInteger blkNum) sz alignment mut loc (memImplHeap mem)
  let ptr   = LLVMPointer blk z
  return (ptr, mem{ memImplHeap = heap' })

-- | Allocate a memory region for the given handle.
doMallocHandle
  :: (Typeable a, IsSymInterface sym, HasPtrWidth wptr)
  => sym
  -> G.AllocType {- ^ stack, heap, or global -}
  -> String {- ^ source location for use in error messages -}
  -> MemImpl sym
  -> a {- ^ handle -}
  -> IO (LLVMPtr sym wptr, MemImpl sym)
doMallocHandle sym allocType loc mem x = do
  blkNum <- nextBlock (memImplBlockSource mem)
  blk <- natLit sym (fromIntegral blkNum)
  z <- bvLit sym PtrWidth 0

  let heap' = G.allocMem allocType (fromInteger blkNum) (Just z) noAlignment G.Immutable loc (memImplHeap mem)
  let hMap' = Map.insert blkNum (toDyn x) (memImplHandleMap mem)
  let ptr = LLVMPointer blk z
  return (ptr, mem{ memImplHeap = heap', memImplHandleMap = hMap' })

-- | Look up the handle associated with the given pointer, if any.
doLookupHandle
  :: (Typeable a, IsSymInterface sym, HasPtrWidth wptr)
  => sym
  -> MemImpl sym
  -> LLVMPtr sym wptr
  -> IO (Either Doc a)
doLookupHandle _sym mem ptr = do
  let LLVMPointer blk _ = ptr
  case asNat blk of
    Nothing -> return (Left (text "Cannot resolve a symbolic pointer to a function handle:" <$$> ppPtr ptr))
    Just i
      | i == 0 -> return (Left (text "Cannot treat raw bitvector as function pointer:" <$$> ppPtr ptr))
      | otherwise ->
          case Map.lookup (toInteger i) (memImplHandleMap mem) of
            Nothing -> return (Left ("Pointer is not a function pointer:" <$$> ppPtr ptr))
            Just x ->
              case fromDynamic x of
                Nothing -> return (Left ("Function handle did not have expected type:" <$$> ppPtr ptr))
                Just a  -> return (Right a)

-- | Free the memory region pointed to by the given pointer.
--
-- Precondition: the pointer either points to the beginning of an allocated
-- region, or is null. Freeing a null pointer has no effect.
doFree
  :: (IsSymInterface sym, HasPtrWidth wptr)
  => sym
  -> MemImpl sym
  -> LLVMPtr sym wptr
  -> IO (MemImpl sym)
doFree sym mem ptr = do
  let LLVMPointer blk _off = ptr
  (heap', p1, p2) <- G.freeMem sym PtrWidth ptr (memImplHeap mem)

  -- If this pointer is a handle pointer, remove the associated data
  let hMap' =
       case asNat blk of
         Just i  -> Map.delete (toInteger i) (memImplHandleMap mem)
         Nothing -> memImplHandleMap mem

  -- NB: free is defined and has no effect if passed a null pointer
  isNull <- ptrIsNull sym PtrWidth ptr
  p1'    <- orPred sym p1 isNull
  p2'    <- orPred sym p2 isNull
  assertUndefined sym p1' (UB.FreeBadOffset (UB.pointerView ptr))
  assertUndefined sym p2' (UB.FreeUnallocated (UB.pointerView ptr))

  return mem{ memImplHeap = heap', memImplHandleMap = hMap' }

-- | Fill a memory range with copies of the specified byte.
--
-- Precondition: the memory range falls within a valid allocated region.
doMemset ::
  (1 <= w, IsSymInterface sym, HasPtrWidth wptr) =>
  sym ->
  NatRepr w ->
  MemImpl sym ->
  LLVMPtr sym wptr {- ^ destination -} ->
  SymBV sym 8      {- ^ fill byte   -} ->
  SymBV sym w      {- ^ length      -} ->
  IO (MemImpl sym)
doMemset sym w mem dest val len = do
  len' <- sextendBVTo sym w PtrWidth len

  (heap', p) <- G.setMem sym PtrWidth dest val len' (memImplHeap mem)

  assertUndefined sym p $
    UB.MemsetInvalidRegion (UB.pointerView dest) (RV val) (RV len)

  return mem{ memImplHeap = heap' }

-- | Store an array in memory.
--
-- Precondition: the pointer is valid and points to a mutable memory region.
doArrayStore
  :: (IsSymInterface sym, HasPtrWidth w)
  => sym
  -> MemImpl sym
  -> LLVMPtr sym w {- ^ destination  -}
  -> Alignment
  -> SymArray sym (SingleCtx (BaseBVType w)) (BaseBVType 8) {- ^ array value  -}
  -> SymBV sym w {- ^ array length -}
  -> IO (MemImpl sym)
doArrayStore sym mem ptr alignment arr len = doArrayStoreSize (Just len) sym mem ptr alignment arr

-- | Store an array of unbounded length in memory.
--
-- Precondition: the pointer is valid and points to a mutable memory region.
doArrayStoreUnbounded
  :: (IsSymInterface sym, HasPtrWidth w)
  => sym
  -> MemImpl sym
  -> LLVMPtr sym w {- ^ destination  -}
  -> Alignment
  -> SymArray sym (SingleCtx (BaseBVType w)) (BaseBVType 8) {- ^ array value  -}
  -> IO (MemImpl sym)
doArrayStoreUnbounded = doArrayStoreSize Nothing


doArrayStoreSize
  :: (IsSymInterface sym, HasPtrWidth w)
  => Maybe (SymBV sym w) {- ^ possibly-unbounded array length -}
  -> sym
  -> MemImpl sym
  -> LLVMPtr sym w {- ^ destination  -}
  -> Alignment
  -> SymArray sym (SingleCtx (BaseBVType w)) (BaseBVType 8) {- ^ array value  -}
  -> IO (MemImpl sym)
doArrayStoreSize len sym mem ptr alignment arr = do
  (heap', p1, p2) <-
    G.writeArrayMem sym PtrWidth ptr alignment arr len (memImplHeap mem)
  let errMsg1 = "Array store to unallocated or immutable region: "
  let errMsg2 = "Array store to improperly aligned region: "
  assert sym p1 $ AssertFailureSimError $ errMsg1 ++ show (G.ppPtr ptr)
  assert sym p2 $ AssertFailureSimError $ errMsg2 ++ show (G.ppPtr ptr)
  return mem { memImplHeap = heap' }

-- | Store an array in memory.
--
-- Precondition: the pointer is valid and points to a mutable or immutable memory region.
-- Therefore it can be used to initialize read-only memory regions.
doArrayConstStore
  :: (IsSymInterface sym, HasPtrWidth w)
  => sym
  -> MemImpl sym
  -> LLVMPtr sym w {- ^ destination  -}
  -> Alignment
  -> SymArray sym (SingleCtx (BaseBVType w)) (BaseBVType 8) {- ^ array value  -}
  -> SymBV sym w {- ^ array length -}
  -> IO (MemImpl sym)
doArrayConstStore sym mem ptr alignment arr len = do
  (heap', p1, p2) <-
    G.writeArrayConstMem sym PtrWidth ptr alignment arr (Just len) (memImplHeap mem)
  let errMsg1 = "Array store to unallocated region: "
  let errMsg2 = "Array store to improperly aligned region: "
  assert sym p1 $ AssertFailureSimError $ errMsg1 ++ show (G.ppPtr ptr)
  assert sym p2 $ AssertFailureSimError $ errMsg2 ++ show (G.ppPtr ptr)
  return mem { memImplHeap = heap' }

-- | Copy memory from source to destination.
--
-- Precondition: the source and destination pointers fall within valid allocated
-- regions.
doMemcpy ::
  (1 <= w, IsSymInterface sym, HasPtrWidth wptr) =>
  sym ->
  NatRepr w ->
  MemImpl sym ->
  LLVMPtr sym wptr {- ^ destination -} ->
  LLVMPtr sym wptr {- ^ source      -} ->
  SymBV sym w      {- ^ length      -} ->
  IO (MemImpl sym)
doMemcpy sym w mem dest src len = do
  len' <- sextendBVTo sym w PtrWidth len

  (heap', p1, p2) <- G.copyMem sym PtrWidth dest src len' (memImplHeap mem)

  let errMsg1 = "Source region was not allocated:" ++ show (G.ppPtr src)
  let errMsg2 = "Dest region was not allocated, or not mutable:" ++ show (G.ppPtr dest)
  assert sym p1 (AssertFailureSimError errMsg1)
  assert sym p2 (AssertFailureSimError errMsg2)

  return mem{ memImplHeap = heap' }


-- | Copy memory from source to destination.  This version does
--   no checks to verify that the source and destination allocations
--   are allocated and appropriately sized.
uncheckedMemcpy ::
  (IsSymInterface sym, HasPtrWidth wptr) =>
  sym ->
  MemImpl sym ->
  LLVMPtr sym wptr {- ^ destination -} ->
  LLVMPtr sym wptr {- ^ source      -} ->
  SymBV sym wptr   {- ^ length      -} ->
  IO (MemImpl sym)
uncheckedMemcpy sym mem dest src len = do
  (heap', _p1, _p2) <- G.copyMem sym PtrWidth dest src len (memImplHeap mem)
  return mem{ memImplHeap = heap' }

doPtrSubtract ::
  (IsSymInterface sym, HasPtrWidth wptr) =>
  sym ->
  MemImpl sym ->
  LLVMPtr sym wptr ->
  LLVMPtr sym wptr ->
  IO (SymBV sym wptr)
doPtrSubtract sym _m x y = do
  (diff, valid) <- ptrDiff sym PtrWidth x y
  assertUndefined sym valid $
    UB.PtrSubDifferentAllocs (UB.pointerView x) (UB.pointerView y)
  pure diff

-- | Add an offset to a pointer and asserts that the result is a valid pointer.
doPtrAddOffset ::
  (IsSymInterface sym, HasPtrWidth wptr) =>
  sym ->
  MemImpl sym ->
  LLVMPtr sym wptr {- ^ base pointer -} ->
  SymBV sym wptr   {- ^ offset       -} ->
  IO (LLVMPtr sym wptr)
doPtrAddOffset sym m x off = do
  x' <- ptrAdd sym PtrWidth x off
  v  <- isValidPointer sym x' m
  assertUndefined sym v $
    UB.PtrAddOffsetOutOfBounds (UB.pointerView x) (RV off)
  return x'

-- | This predicate tests if the pointer is a valid, live pointer
--   into the heap, OR is the distinguished NULL pointer.
isValidPointer ::
  (IsSymInterface sym, HasPtrWidth wptr) =>
  sym ->
  LLVMPtr sym wptr ->
  MemImpl sym ->
  IO (Pred sym)
isValidPointer sym p mem =
   do np <- ptrIsNull sym PtrWidth p
      case asConstantPred np of
        Just True  -> return np
        Just False -> G.isValidPointer sym PtrWidth p (memImplHeap mem)
        _ -> orPred sym np =<< G.isValidPointer sym PtrWidth p (memImplHeap mem)

-- | Load a null-terminated string from the memory.
--
-- The pointer to read from must be concrete and nonnull.  Moreover,
-- we require all the characters in the string to be concrete.
-- Otherwise it is very difficult to tell when the string has
-- terminated.  If a maximum number of characters is provided, no more
-- than that number of charcters will be read.  In either case,
-- `loadString` will stop reading if it encounters a null-terminator.
loadString ::
  forall sym wptr.
  (IsSymInterface sym, HasPtrWidth wptr) =>
  sym ->
  MemImpl sym      {- ^ memory to read from        -} ->
  LLVMPtr sym wptr {- ^ pointer to string value    -} ->
  Maybe Int        {- ^ maximum characters to read -} ->
  IO [Word8]
loadString sym mem = go id
 where
  go :: ([Word8] -> [Word8]) -> LLVMPtr sym wptr -> Maybe Int -> IO [Word8]
  go f _ (Just 0) = return $ f []
  go f p maxChars = do
     v <- doLoad sym mem p (bitvectorType 1) (LLVMPointerRepr (knownNat :: NatRepr 8)) noAlignment
     x <- projectLLVM_bv sym v
     case asUnsignedBV x of
       Just 0 -> return $ f []
       Just c -> do
           let c' :: Word8 = toEnum $ fromInteger c
           p' <- doPtrAddOffset sym mem p =<< bvLit sym PtrWidth 1
           go (f . (c':)) p' (fmap (\n -> n - 1) maxChars)
       Nothing ->
         addFailedAssertion sym
            $ Unsupported "Symbolic value encountered when loading a string"

-- | Like 'loadString', except the pointer to load may be null.  If
--   the pointer is null, we return Nothing.  Otherwise we load
--   the string as with 'loadString' and return it.
loadMaybeString ::
  forall sym wptr.
  (IsSymInterface sym, HasPtrWidth wptr) =>
  sym ->
  MemImpl sym      {- ^ memory to read from        -} ->
  LLVMPtr sym wptr {- ^ pointer to string value    -} ->
  Maybe Int        {- ^ maximum characters to read -} ->
  IO (Maybe [Word8])
loadMaybeString sym mem ptr n = do
  isnull <- ptrIsNull sym PtrWidth ptr
  case asConstantPred isnull of
    Nothing    -> addFailedAssertion sym
                    $ Unsupported "Symbolic pointer encountered when loading a string"
    Just True  -> return Nothing
    Just False -> Just <$> loadString sym mem ptr n



toStorableType :: (Monad m, HasPtrWidth wptr)
               => MemType
               -> m StorageType
toStorableType mt =
  case mt of
    IntType n -> return $ bitvectorType (bitsToBytes n)
    PtrType _ -> return $ bitvectorType (bitsToBytes (natValue PtrWidth))
    FloatType -> return $ floatType
    DoubleType -> return $ doubleType
    X86_FP80Type -> return $ x86_fp80Type
    ArrayType n x -> arrayType (fromIntegral n) <$> toStorableType x
    VecType n x -> arrayType (fromIntegral n) <$> toStorableType x
    MetadataType -> fail "toStorableType: Cannot store metadata values"
    StructType si -> mkStructType <$> traverse transField (siFields si)
      where transField :: Monad m => FieldInfo -> m (StorageType, Bytes)
            transField fi = do
               t <- toStorableType $ fiType fi
               return (t, fiPadding fi)

----------------------------------------------------------------------
-- "Raw" operations
--

-- | Load an LLVM value from memory. Asserts that the pointer is valid and the
-- result value is not undefined.
loadRaw :: (IsSymInterface sym, HasPtrWidth wptr)
        => sym
        -> MemImpl sym
        -> LLVMPtr sym wptr
        -> StorageType
        -> Alignment
        -> IO (Partial.PartLLVMVal arch sym)
loadRaw sym mem ptr valType alignment = do
  G.readMem sym PtrWidth ptr valType alignment (memImplHeap mem)

-- | Store an LLVM value in memory. Asserts that the pointer is valid and points
-- to a mutable memory region.
storeRaw :: (IsSymInterface sym, HasPtrWidth wptr)
  => sym
  -> MemImpl sym
  -> LLVMPtr sym wptr {- ^ pointer to store into -}
  -> StorageType      {- ^ type of value to store -}
  -> Alignment
  -> LLVMVal sym      {- ^ value to store -}
  -> IO (MemImpl sym)
storeRaw sym mem ptr valType alignment val = do
    (heap', p1, p2) <- G.writeMem sym PtrWidth ptr valType alignment val (memImplHeap mem)
    let errMsg1 = "Invalid memory store: the region wasn't allocated, or wasn't mutable"
    let errMsg2 = "Invalid memory store: the region's alignment wasn't correct"
    assert sym p1 (AssertFailureSimError $ ptrMessage errMsg1 ptr valType)
    assert sym p2 (AssertFailureSimError $ ptrMessage errMsg2 ptr valType)
    return mem{ memImplHeap = heap' }

-- | Store an LLVM value in memory. The pointed-to memory region may
-- be either mutable or immutable; thus 'storeConstRaw' can be used to
-- initialize read-only memory regions.
storeConstRaw :: (IsSymInterface sym, HasPtrWidth wptr)
  => sym
  -> MemImpl sym
  -> LLVMPtr sym wptr {- ^ pointer to store into -}
  -> StorageType      {- ^ type of value to store -}
  -> Alignment
  -> LLVMVal sym      {- ^ value to store -}
  -> IO (MemImpl sym)
storeConstRaw sym mem ptr valType alignment val = do
    (heap', p1, p2) <- G.writeConstMem sym PtrWidth ptr valType alignment val (memImplHeap mem)
    let errMsg1 = "Invalid memory store: the region wasn't allocated"
    let errMsg2 = "Invalid memory store: the region's alignment wasn't correct"
    assert sym p1 (AssertFailureSimError $ ptrMessage errMsg1 ptr valType)
    assert sym p2 (AssertFailureSimError $ ptrMessage errMsg2 ptr valType)
    return mem{ memImplHeap = heap' }

-- | Allocate a memory region on the heap, with no source location info.
mallocRaw
  :: (IsSymInterface sym, HasPtrWidth wptr)
  => sym
  -> MemImpl sym
  -> SymBV sym wptr {- ^ size in bytes -}
  -> Alignment
  -> IO (LLVMPtr sym wptr, MemImpl sym)
mallocRaw sym mem sz alignment =
  doMalloc sym G.HeapAlloc G.Mutable "<malloc>" mem sz alignment

-- | Allocate a read-only memory region on the heap, with no source location info.
mallocConstRaw
  :: (IsSymInterface sym, HasPtrWidth wptr)
  => sym
  -> MemImpl sym
  -> SymBV sym wptr
  -> Alignment
  -> IO (LLVMPtr sym wptr, MemImpl sym)
mallocConstRaw sym mem sz alignment =
  doMalloc sym G.HeapAlloc G.Immutable "<malloc>" mem sz alignment

----------------------------------------------------------------------
-- Packing and unpacking
--

unpackZero ::
  (HasCallStack, IsSymInterface sym) =>
  sym ->
  StorageType ->
  TypeRepr tp {- ^ Crucible type     -} ->
  IO (RegValue sym tp)
unpackZero sym tp tpr =
 let mismatch = storageTypeMismatch "MemModel.unpackZero" tp tpr in
 case storageTypeF tp of
  Bitvector bytes ->
    zeroInt sym bytes $ \case
      Nothing -> fail ("Improper storable type: " ++ show tp)
      Just (blk, bv) ->
        case tpr of
          LLVMPointerRepr w | Just Refl <- testEquality (bvWidth bv) w -> return (LLVMPointer blk bv)
          _ -> mismatch

  Float  ->
    case tpr of
      FloatRepr SingleFloatRepr -> iFloatLit sym SingleFloatRepr 0
      _ -> mismatch

  Double ->
    case tpr of
      FloatRepr DoubleFloatRepr -> iFloatLit sym DoubleFloatRepr 0
      _ -> mismatch

  X86_FP80 ->
    case tpr of
      FloatRepr X86_80FloatRepr -> iFloatLit sym X86_80FloatRepr 0
      _ -> mismatch

  Array n tp' ->
    case tpr of
      VectorRepr tpr' ->
        do v <- unpackZero sym tp' tpr'
           return $ V.replicate (fromIntegral n) v
      _ -> mismatch

  Struct flds ->
    case tpr of
      StructRepr fldCtx | V.length flds == Ctx.sizeInt (Ctx.size fldCtx) ->
        Ctx.traverseWithIndex
          (\i tpr' -> RV <$> unpackZero sym (flds V.! (Ctx.indexVal i) ^. fieldVal) tpr')
          fldCtx

      _ -> mismatch


storageTypeMismatch ::
  String ->
  StorageType ->
  TypeRepr tp ->
  IO a
storageTypeMismatch nm tp tpr =
  panic nm
  [ "Storage type mismatch in " ++ nm
  , "  Storage type: " ++ show tp
  , "  Crucible type: " ++ show tpr
  ]

-- | Unpack an 'LLVMVal' to produce a 'RegValue'.
unpackMemValue ::
  (HasCallStack, IsSymInterface sym) =>
  sym ->
  TypeRepr tp ->
  LLVMVal sym ->
  IO (RegValue sym tp)

unpackMemValue sym tpr (LLVMValZero tp)  = unpackZero sym tp tpr

unpackMemValue _sym (LLVMPointerRepr w) (LLVMValInt blk bv)
  | Just Refl <- testEquality (bvWidth bv) w
  = return $ LLVMPointer blk bv

unpackMemValue _ (FloatRepr SingleFloatRepr) (LLVMValFloat SingleSize x) = return x
unpackMemValue _ (FloatRepr DoubleFloatRepr) (LLVMValFloat DoubleSize x) = return x
unpackMemValue _ (FloatRepr X86_80FloatRepr) (LLVMValFloat X86_FP80Size x) = return x

unpackMemValue sym (StructRepr ctx) (LLVMValStruct xs)
  | V.length xs == Ctx.sizeInt (Ctx.size ctx)
  = Ctx.traverseWithIndex
       (\i tpr -> RV <$> unpackMemValue sym tpr (xs V.! Ctx.indexVal i ^. _2))
       ctx

unpackMemValue sym (VectorRepr tpr) (LLVMValArray _tp xs)
  = traverse (unpackMemValue sym tpr) xs

unpackMemValue _sym ctp@(BVRepr _) lval@(LLVMValInt _ _) =
    panic "MemModel.unpackMemValue"
      [ "Cannot unpack an integer LLVM value to a crucible bitvector type"
      , "*** Crucible type: " ++ show ctp
      , "*** LLVM value: " ++ show lval
      ]

unpackMemValue _ tpr v@(LLVMValUndef _) =
  panic "MemModel.unpackMemValue"
    [ "Cannot unpack an `undef` value"
    , "*** Crucible type: " ++ show tpr
    , "*** Undef value: " ++ show v
    ]

unpackMemValue _ tpr v =
  panic "MemModel.unpackMemValue"
    [ "Crucible type mismatch when unpacking LLVM value"
    , "*** Crucible type: " ++ show tpr
    , "*** LLVM value: " ++ show v
    ]


-- | Pack a 'RegValue' into an 'LLVMVal'. The LLVM storage type and
-- the Crucible type must be compatible.
packMemValue ::
  IsSymInterface sym =>
  sym ->
  StorageType {- ^ LLVM storage type -} ->
  TypeRepr tp {- ^ Crucible type     -} ->
  RegValue sym tp ->
  IO (LLVMVal sym)

packMemValue _ (StorageType Float _) (FloatRepr SingleFloatRepr) x =
       return $ LLVMValFloat SingleSize x

packMemValue _ (StorageType Double _) (FloatRepr DoubleFloatRepr) x =
       return $ LLVMValFloat DoubleSize x

packMemValue sym (StorageType (Bitvector bytes) _) (BVRepr w) bv
  | bitsToBytes (natValue w) == bytes =
      do blk0 <- natLit sym 0
         return $ LLVMValInt blk0 bv

packMemValue _sym (StorageType (Bitvector bytes) _) (LLVMPointerRepr w) (LLVMPointer blk off)
  | bitsToBytes (natValue w) == bytes =
       return $ LLVMValInt blk off

packMemValue sym (StorageType (Array sz tp) _) (VectorRepr tpr) vec
  | V.length vec == fromIntegral sz = do
       vec' <- traverse (packMemValue sym tp tpr) vec
       return $ LLVMValArray tp vec'

packMemValue sym (StorageType (Struct fls) _) (StructRepr ctx) xs = do
  fls' <- V.generateM (V.length fls) $ \i -> do
              let fl = fls V.! i
              case Ctx.intIndex i (Ctx.size ctx) of
                Just (Some idx) -> do
                  let tpr = ctx Ctx.! idx
                  let RV val = xs Ctx.! idx
                  val' <- packMemValue sym (fl^.fieldVal) tpr val
                  return (fl, val')
                _ -> panic "MemModel.packMemValue"
                      [ "Mismatch between LLVM and Crucible types"
                      , "*** Filed out of bounds: " ++ show i
                      ]
  return $ LLVMValStruct fls'

packMemValue _ stTy crTy _ =
  panic "MemModel.packMemValue"
    [ "Type mismatch when storing value."
    , "*** Expected storable type: " ++ show stTy
    , "*** Given crucible type: " ++ show crTy
    ]


----------------------------------------------------------------------
-- Disjointness
--

-- | Assert that two memory regions are disjoint.
-- Two memory regions are disjoint if any of the following are true:
--
--   1. Their block pointers are different
--   2. Their blocks are the same, but /dest+dlen/ <= /src/
--   3. Their blocks are the same, but /src+slen/ <= /dest/
assertDisjointRegions' ::
  (1 <= w, HasPtrWidth wptr, IsSymInterface sym) =>
  String {- ^ label used for error message -} ->
  sym ->
  NatRepr w ->
  LLVMPtr sym wptr {- ^ pointer to region 1 -} ->
  SymBV sym w      {- ^ length of region 1  -} ->
  LLVMPtr sym wptr {- ^ pointer to region 2 -} ->
  SymBV sym w      {- ^ length of region 2  -} ->
  IO ()
assertDisjointRegions' lbl sym w dest dlen src slen = do
  c <- buildDisjointRegionsAssertion sym w dest dlen src slen
  assert sym c
     (AssertFailureSimError ("Memory regions not disjoint in " ++ lbl))


buildDisjointRegionsAssertion ::
  (1 <= w, HasPtrWidth wptr, IsSymInterface sym) =>
  sym ->
  NatRepr w ->
  LLVMPtr sym wptr {- ^ pointer to region 1 -} ->
  SymBV sym w      {- ^ length of region 1  -} ->
  LLVMPtr sym wptr {- ^ pointer to region 2 -} ->
  SymBV sym w      {- ^ length of region 2  -} ->
  IO (Pred sym)
buildDisjointRegionsAssertion sym w dest dlen src slen = do
  let LLVMPointer dblk doff = dest
  let LLVMPointer sblk soff = src

  dend <- bvAdd sym doff =<< sextendBVTo sym w PtrWidth dlen
  send <- bvAdd sym soff =<< sextendBVTo sym w PtrWidth slen

  diffBlk   <- notPred sym =<< natEq sym dblk sblk
  destfirst <- bvSle sym dend soff
  srcfirst  <- bvSle sym send doff

  orPred sym diffBlk =<< orPred sym destfirst srcfirst


-- | Simpler interface to 'assertDisjointRegions'' where the lengths
-- of the two regions are equal as used by the @memcpy@ operation.
assertDisjointRegions ::
  (1 <= w, HasPtrWidth wptr, IsSymInterface sym) =>
  sym ->
  NatRepr w ->
  LLVMPtr sym wptr {- ^ pointer to region 1       -} ->
  LLVMPtr sym wptr {- ^ pointer to region 2       -} ->
  SymBV sym w      {- ^ length of regions 1 and 2 -} ->
  IO ()
assertDisjointRegions sym w dest src len =
  assertDisjointRegions' "memcpy" sym w dest len src len

----------------------------------------------------------------------
-- constToLLVMVal
--

-- | This is used (by saw-script) to initialize globals.
--
-- In this translation, we lose the distinction between pointers and ints.
--
-- This is parameterized (hence, \"P\") over a function for looking up the
-- pointer values of global symbols. This parameter is used by @populateGlobal@
-- to recursively populate globals that may reference one another.
constToLLVMValP :: forall wptr sym io.
  ( MonadIO io
  , HasPtrWidth wptr
  , IsSymInterface sym
  , HasCallStack
  ) => sym                                 -- ^ The symbolic backend
    -> (L.Symbol -> io (LLVMPtr sym wptr)) -- ^ How to look up global symbols
    -> LLVMConst                           -- ^ Constant expression to translate
    -> io (LLVMVal sym)

-- See comment on @LLVMVal@ on why we use a literal 0.
constToLLVMValP sym _ (IntConst w i) = liftIO $
  LLVMValInt <$> natLit sym 0 <*> (bvLit sym w i)

constToLLVMValP sym _ (FloatConst f) = liftIO $
  LLVMValFloat SingleSize <$> iFloatLitSingle sym f

constToLLVMValP sym _ (DoubleConst d) = liftIO $
  LLVMValFloat DoubleSize <$> iFloatLitDouble sym d

constToLLVMValP sym look (ArrayConst memty xs) =
  LLVMValArray <$> liftIO (toStorableType memty)
               <*> (V.fromList <$> traverse (constToLLVMValP sym look) xs)

-- Same as the array case
constToLLVMValP sym look (VectorConst memty xs) =
  LLVMValArray <$> liftIO (toStorableType memty)
               <*> (V.fromList <$> traverse (constToLLVMValP sym look) xs)

constToLLVMValP sym look (StructConst sInfo xs) =
  LLVMValStruct <$>
    V.zipWithM (\x y -> (,) <$> liftIO (fiToFT x) <*> constToLLVMValP sym look y)
               (siFields sInfo)
               (V.fromList xs)

-- SymbolConsts are offsets from global pointers. We translate them into the
-- pointer they represent.
constToLLVMValP sym look (SymbolConst symb i) = do
  ptr <- look symb                       -- Pointer to the global "symb"
  ibv <- liftIO $ bvLit sym ?ptrWidth i  -- Offset to be added, as a bitvector

  -- blk is the allocation number that this global is stored in.
  -- In contrast to the case for @IntConst@ above, it is non-zero.
  let (blk, offset) = llvmPointerView ptr
  LLVMValInt blk <$> liftIO (bvAdd sym offset ibv)

constToLLVMValP _sym _look (ZeroConst memty) = liftIO $
  LLVMValZero <$> toStorableType memty
constToLLVMValP _sym _look (UndefConst memty) = liftIO $
  LLVMValUndef <$> toStorableType memty


-- | Translate a constant into an LLVM runtime value. Assumes all necessary
-- globals have already been populated into the @'MemImpl'@.
constToLLVMVal :: forall wptr sym io.
  ( MonadIO io
  , HasPtrWidth wptr
  , IsSymInterface sym
  , HasCallStack
  ) => sym               -- ^ The symbolic backend
    -> MemImpl sym       -- ^ The current memory state, for looking up globals
    -> LLVMConst         -- ^ Constant expression to translate
    -> io (LLVMVal sym)  -- ^ Runtime representation of the constant expression

-- See comment on @LLVMVal@ on why we use a literal 0.
constToLLVMVal sym mem =
  constToLLVMValP sym (\symb -> liftIO $ doResolveGlobal sym mem symb)

-- TODO are these types just identical? Maybe we should combine them.
fiToFT :: (HasPtrWidth wptr, Monad m) => FieldInfo -> m (Field StorageType)
fiToFT fi = fmap (\t -> mkField (fiOffset fi) t (fiPadding fi))
                 (toStorableType $ fiType fi)

----------------------------------------------------------------------
-- Globals
--

-- | Reverse a set of alias/aliasee relationships
--
-- Given a list of values @l : List A@ and a function @aliasOf : A -> A@,
-- compute a map @Map A (Set A)@ which records the set of things that are
-- transitive aliases of a given @a : A@.
--
-- The keys in the resulting map should be only terminals, e.g. those @a@
-- which aren't aliases of another @a'@ in @l@.
--
-- Requires that the elements of the input sequence are unique.
--
-- Outline:
-- * Initialize the empty map @M : Map A (Set A)@
-- * Initialize an auxilary map @N : Map A A@ which records the final aliasee
--   of each key (the last one in the chain of aliases).
-- * For each @a : A@ in l,
--   1. If @aliasOf a@ is in @N@ as @aliasee@,
--       a. insert @aliasee@ at key @a@ in @N@ (memoize the result)
--       b. insert @a@ into the set at key @aliasee@ in @M@ (record the result)
--       c. recurse on @s@ minus @aliasee@ and @a@.
--   2. If @aliasOf a@ is in @s@, recurse on @l ++ [a]@
--   3. Otherwise,
--       a. insert @a@ at key @a@ in @N@ (memoize the result)
--       b. return the map as-is
--
-- For the sake of practical concerns, the implementation uses \"labels\" for
-- comparison and @aliasOf@, and uses sequences rather than lists.
reverseAliases :: (Ord a, Ord l, Show a, Show l)
               => (a -> l)         -- ^ \"Label of\"
               -> (a -> Maybe l)   -- ^ \"Alias of\"
               -> Seq a
               -> Map a (Set a)
reverseAliases lab aliasOf_ seq =
   evalState (go Map.empty seq) (Map.empty :: Map l a)

  where go map_ Seq.Empty      = pure map_
        go map_ (a Seq.:<| as) =
          case aliasOf_ a of
            Nothing ->
              do -- Don't overwrite it if it's already in the map
                 modify (Map.insert (lab a) a)
                 go (Map.insertWith (\_ old -> old) a Set.empty map_) as
            Just l ->
              do when (lab a == l) $
                   panic "reverseAliases" [ "Self-alias:", show a ]
                 st <- get
                 case Map.lookup l st of
                   Just aliasee ->
                     modify (Map.insert (lab a) aliasee) >>                        -- 1a
                     go (mapSetInsert aliasee a map_)                              -- 1b
                        (Seq.filter (\b -> lab b /= lab aliasee && lab b /= l) as) -- 1c
                   Nothing      ->
                     if isJust (List.find ((l ==) . lab) as)
                     then go map_ (as <> Seq.singleton a)                          -- 2
                     else modify (Map.insert (lab a) a) >>                         -- 3a
                          go map_ as                                               -- 3b
                 where mapSetInsert k v m  = Map.update (pure . Set.insert v) k m

-- | This is one step closer to the application of 'reverseAliases':
-- There are two \"sorts\" of objects:
-- Objects in sort @a@ are never aliases (think global variables).
-- Objects in sort @b@ are usually aliases, to things of either sort
-- (think aliases to global variables).
reverseAliasesTwoSorted :: (Ord a, Ord b, Ord l, Show a, Show b, Show l)
                        => (a -> l)       -- ^ \"Label of\" for type @a@
                        -> (b -> l)       -- ^ \"Label of\" for type @b@
                        -> (b -> Maybe l) -- ^ \"Alias of\"
                        -> Seq a
                        -> Seq b
                        -> Map a (Set b)
reverseAliasesTwoSorted laba labb aliasOf_ seqa seqb =
  Map.fromList . mapMaybe go . Map.toList $
    reverseAliases (either laba labb)
                   (either (const Nothing) aliasOf_)
                   (fmap Left seqa <> fmap Right seqb)
  where -- Drop the b's which have been added as keys and
        go (Right _, _) = Nothing
        -- Call "error" if an a has been tagged as an alias
        go (Left k, s) = Just (k, Set.map errLeft s)
        -- TODO: Should this throw an exception?
        errLeft (Left _)  = error "Internal error: unexpected Left value"
        errLeft (Right v) = v

-- | What does this alias point to?
aliasOf :: (?lc :: TypeContext, HasPtrWidth wptr)
        => L.GlobalAlias
        -> Maybe L.Symbol
aliasOf alias =
  case L.aliasTarget alias of
    L.ValSymbol    symb      -> Just symb
    L.ValConstExpr constExpr ->
      case transConstantExpr constExpr of
        Right (SymbolConst symb 0) -> Just symb
        _ -> Nothing
    -- All other things silently get dropped; it's invalid LLVM code to not have
    -- a symbol or constexpr.
    _ -> Nothing

-- | Get all the aliases that alias (transitively) to a certain global.
globalAliases :: (?lc :: TypeContext, HasPtrWidth wptr)
              => L.Module
              -> Map L.Global (Set L.GlobalAlias)
globalAliases mod_ =
  reverseAliasesTwoSorted L.globalSym L.aliasName aliasOf
    (Seq.fromList (L.modGlobals mod_)) (Seq.fromList (L.modAliases mod_))

-- | Get all the aliases that alias (transitively) to a certain function.
functionAliases :: (?lc :: TypeContext, HasPtrWidth wptr)
                => L.Module
                -> Map L.Define (Set L.GlobalAlias)
functionAliases mod_ =
  reverseAliasesTwoSorted L.defName L.aliasName aliasOf
    (Seq.fromList (L.modDefines mod_)) (Seq.fromList (L.modAliases mod_))

-- | Look up a 'Symbol' in the global map of the given 'MemImpl'.
-- Panic if the symbol is not present in the global map.
doResolveGlobal ::
  (IsSymInterface sym, HasPtrWidth wptr, HasCallStack) =>
  sym ->
  MemImpl sym ->
  L.Symbol {- ^ name of global -} ->
  IO (LLVMPtr sym wptr)
doResolveGlobal _sym mem symbol =
  let lookedUp = Map.lookup symbol (memImplGlobalMap mem)
  in case lookedUp of
       Just (SomePointer ptr) | PtrWidth <- ptrWidth ptr -> return ptr
       _ -> panic "MemModel.doResolveGlobal" $
               (if isJust lookedUp
               then "Symbol was not a pointer of the correct width."
               else "Unable to resolve global symbol.") :
               [ "*** Name: " ++ show symbol ]

-- | Add an entry to the global map of the given 'MemImpl'.
--
-- This takes a list of symbols because there may be aliases to a global.
registerGlobal :: MemImpl sym -> [L.Symbol] -> LLVMPtr sym wptr -> MemImpl sym
registerGlobal (MemImpl blockSource gMap hMap mem) symbols ptr =
  let gMap' = foldr (\s m -> Map.insert s (SomePointer ptr) m) gMap symbols
  in MemImpl blockSource gMap' hMap mem

-- | Allocate memory for each global, and register all the resulting
-- pointers in the global map.
allocGlobals :: (IsSymInterface sym, HasPtrWidth wptr)
             => sym
             -> [(L.Global, [L.Symbol], Bytes, Alignment)]
             -> MemImpl sym
             -> IO (MemImpl sym)
allocGlobals sym gs mem = foldM (allocGlobal sym) mem gs

allocGlobal :: (IsSymInterface sym, HasPtrWidth wptr)
            => sym
            -> MemImpl sym
            -> (L.Global, [L.Symbol], Bytes, Alignment)
            -> IO (MemImpl sym)
allocGlobal sym mem (g, aliases, sz, alignment) = do
  let symbol@(L.Symbol sym_str) = L.globalSym g
  let mut = if L.gaConstant (L.globalAttrs g) then G.Immutable else G.Mutable
  sz' <- bvLit sym PtrWidth (bytesToInteger sz)
  -- TODO: Aliases are not propagated to doMalloc for error messages
  (ptr, mem') <- doMalloc sym G.GlobalAlloc mut sym_str mem sz' alignment
  return (registerGlobal mem' (symbol:aliases) ptr)<|MERGE_RESOLUTION|>--- conflicted
+++ resolved
@@ -417,16 +417,7 @@
                                             , show x_doc
                                             , show y_doc
                                             , show allocs_doc])
-
-<<<<<<< HEAD
-        (eq, valid) <- ptrEq sym PtrWidth x y
-        assertUndefined sym valid $
-          UB.CompareDifferentAllocs (UB.pointerView x) (UB.pointerView y)
-
-        pure eq
-=======
         ptrEq sym PtrWidth x y
->>>>>>> 56d0b060
 
   eval (LLVM_PtrLe mvar (regValue -> x) (regValue -> y)) = do
     mem <- getMem mvar
@@ -441,15 +432,9 @@
           (UB.pointerView x) (UB.pointerView y))
 
        (le, valid) <- ptrLe sym PtrWidth x y
-<<<<<<< HEAD
        assertUndefined sym valid
          (UB.CompareDifferentAllocs
            (UB.pointerView x) (UB.pointerView y))
-=======
-
-       assertUndefined sym valid Nothing UB.CompareDifferentAllocs $
-         ["Pointer 1: " ++ show x_doc, "Pointer 2:" ++ show y_doc]
->>>>>>> 56d0b060
 
        pure le
 
