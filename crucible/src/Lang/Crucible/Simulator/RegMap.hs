--- conflicted
+++ resolved
@@ -248,10 +248,8 @@
      PolyFnRepr _n _args _ret ->
        muxReg s p
        -- muxRegForType s itefns (FunctionHandleRepr args ret)
-<<<<<<< HEAD
-=======
-
->>>>>>> 4f661a93
+
+
 
 -- | Mux two register entries.
 {-# INLINE muxRegEntry #-}
