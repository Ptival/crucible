--- conflicted
+++ resolved
@@ -343,13 +343,9 @@
   -- Read from a reference cell
   ReadRef :: !(Atom s (ReferenceType tp)) -> AtomValue ext s tp
   -- Create a fresh reference cell
-<<<<<<< HEAD
   NewRef :: !(Atom s tp) -> AtomValue ext s (ReferenceType tp)
-=======
-  NewRef :: !(Atom s tp) -> AtomValue s (ReferenceType tp)
   -- Create a fresh empty reference cell
-  NewEmptyRef :: !(TypeRepr tp) -> AtomValue s (ReferenceType tp)
->>>>>>> f56d44ed
+  NewEmptyRef :: !(TypeRepr tp) -> AtomValue ext s (ReferenceType tp)
 
   Call :: !(Atom s (FunctionHandleType args ret))
        -> !(Assignment (Atom s) args)
@@ -401,12 +397,8 @@
    = forall tp . SetReg     !(Reg s tp)       !(Atom s tp)
    | forall tp . WriteGlobal  !(GlobalVar tp) !(Atom s tp)
    | forall tp . WriteRef !(Atom s (ReferenceType tp)) !(Atom s tp)
-<<<<<<< HEAD
+   | forall tp . DropRef  !(Atom s (ReferenceType tp))
    | forall tp . DefineAtom !(Atom s tp)      !(AtomValue ext s tp)
-=======
-   | forall tp . DropRef  !(Atom s (ReferenceType tp))
-   | forall tp . DefineAtom !(Atom s tp)      !(AtomValue s tp)
->>>>>>> f56d44ed
    | Print      !(Atom s StringType)
      -- | Assert that the given expression is true.
    | Assert !(Atom s BoolType) !(Atom s StringType)
