--- conflicted
+++ resolved
@@ -917,14 +917,11 @@
 -- the formal arguments of the function represented by this control-flow graph,
 -- which correspond to the formal arguments of the CFG entry point.
 -- The @ret@ type parameter indicates the return type of the function.
-<<<<<<< HEAD
+
 --
 -- Some CFGs may have polymorphic FnHandles. In that case, they can include
 -- a type instantiation
-data CFG (ext :: *)
-=======
 data CFG (ext :: Type)
->>>>>>> 35901d6f
          (blocks :: Ctx (Ctx CrucibleType))
          (init :: Ctx CrucibleType)
          (ret :: CrucibleType)
