{- |
Module           : Lang.Crucible.CFG.Extension
Description      : Support infrastructure for syntax extensions
Copyright        : (c) Galois, Inc 2017
License          : BSD3
Maintainer       : Rob Dockins <rdockins@galois.com>

This module provides basic definitions necessary for handling syntax extensions
in Crucible.  Syntax extensions provide a mechanism for users of the Crucible library
to add new syntactic forms to the base control-flow-graph representation of programs.

Syntax extensions are more flexible and less tedious for some use cases than other
extension methods (e.g., override functions).
-}
{-# LANGUAGE ConstraintKinds #-}
{-# LANGUAGE DataKinds #-}
{-# LANGUAGE EmptyCase #-}
{-# LANGUAGE FlexibleContexts #-}
{-# LANGUAGE GADTs #-}
{-# LANGUAGE KindSignatures #-}
{-# LANGUAGE LambdaCase #-}
{-# LANGUAGE PolyKinds #-}
{-# LANGUAGE RankNTypes #-}
{-# LANGUAGE ScopedTypeVariables #-}
{-# LANGUAGE StandaloneDeriving #-}
{-# LANGUAGE TypeFamilies #-}
{-# LANGUAGE TypeOperators #-}
{-# LANGUAGE UndecidableInstances #-}
{-# LANGUAGE MultiParamTypeClasses #-}

module Lang.Crucible.CFG.Extension
( ExprExtension
, StmtExtension
, IsSyntaxExtension
, PrettyApp(..)
, TypeApp(..)
, PrettyExt
, TraverseExt

  -- * Empty extension
, EmptyExprExtension
, EmptyStmtExtension
) where

import           Data.Kind (Type)
import           Data.Parameterized.ClassesC (OrdC(..))
import           Data.Parameterized.TraversableF (TraversableF)
import           Data.Parameterized.TraversableFC
import           Text.PrettyPrint.ANSI.Leijen (Doc)


import           Lang.Crucible.Substitution
import           Lang.Crucible.Types
import           Lang.Crucible.CFG.Extension.Safety


class PrettyApp (app :: (k -> Type) -> k -> Type) where
  ppApp :: (forall x. f x -> Doc) -> (forall x. app f x -> Doc)

class TypeApp (app :: (CrucibleType -> Type) -> CrucibleType -> Type) where
  appType :: app f x -> TypeRepr x

type family ExprExtension (ext :: Type) :: (CrucibleType -> Type) -> (CrucibleType -> Type)
type family StmtExtension (ext :: Type) :: (CrucibleType -> Type) -> (CrucibleType -> Type)

type PrettyExt ext =
  ( PrettyApp (ExprExtension ext)
  , PrettyApp (StmtExtension ext)
  )

type TraverseExt ext =
  ( TraversableFC (ExprExtension ext)
  , TraversableFC (StmtExtension ext)
  , TraversableF  (AssertionClassifier ext)
  )

-- | This class captures all the grungy technical capabilities
--   that are needed for syntax extensions.  These capabilities
--   allow syntax to be tested for equality, ordered, put into
--   hashtables, traversed and printed, etc.
--
--   The actual meat of implementing the semantics of syntax
--   extensions is left to a later phase.  See the @ExtensionImpl@
--   record defined in "Lang.Crucible.Simulator.ExecutionTree".
class
   ( OrdFC (ExprExtension ext)
   , TraversableFC (ExprExtension ext)
   , PrettyApp (ExprExtension ext)
   , TypeApp (ExprExtension ext)
<<<<<<< HEAD
   , InstantiateFC CrucibleType (ExprExtension ext)
   , Closed (ExprExtension ext)
   , TraversableFC (StmtExtension ext)
   , PrettyApp (StmtExtension ext)
   , TypeApp (StmtExtension ext)
   , InstantiateFC CrucibleType (StmtExtension ext)
   , Closed (StmtExtension ext)
   , Closed ext
=======
   --
   , TraversableFC (StmtExtension ext)
   , PrettyApp (StmtExtension ext)
   , TypeApp (StmtExtension ext)
   --
   , OrdC (AssertionClassifier ext)
   , TraversableF (AssertionClassifier ext)
   , HasStructuredAssertions ext
>>>>>>> 0827ead7
   ) =>
   IsSyntaxExtension ext where


-- | The empty expression syntax extension, which adds no new syntactic forms.
data EmptyExprExtension :: (CrucibleType -> Type) -> (CrucibleType -> Type)

deriving instance Show (EmptyExprExtension f tp)

type instance ExprExtension () = EmptyExprExtension

type instance Instantiate subst EmptyExprExtension = EmptyExprExtension

-- | The empty statement syntax extension, which adds no new syntactic forms.
data EmptyStmtExtension :: (CrucibleType -> Type) -> (CrucibleType -> Type) where

deriving instance Show (EmptyStmtExtension f tp)

type instance StmtExtension () = EmptyStmtExtension

type instance Instantiate subst EmptyStmtExtension = EmptyStmtExtension

instance ShowFC EmptyExprExtension where
  showsPrecFC _ _ = \case
instance TestEqualityFC EmptyExprExtension where
  testEqualityFC _ = \case
instance OrdFC EmptyExprExtension where
  compareFC _ = \case
instance HashableFC EmptyExprExtension where
  hashWithSaltFC _ _ = \case
instance FunctorFC EmptyExprExtension where
  fmapFC _ = \case
instance FoldableFC EmptyExprExtension where
  foldMapFC _ = \case
instance TraversableFC EmptyExprExtension where
  traverseFC _ = \case
instance PrettyApp EmptyExprExtension where
  ppApp _ = \case
instance TypeApp EmptyExprExtension where
  appType = \case
instance InstantiateFC CrucibleType EmptyExprExtension where
  instantiateFC _ = \case
instance ClosedK CrucibleType EmptyExprExtension where
  closed _ _ = Refl


instance ShowFC EmptyStmtExtension where
  showsPrecFC _ _ = \case
instance TestEqualityFC EmptyStmtExtension where
  testEqualityFC _ = \case
instance OrdFC EmptyStmtExtension where
  compareFC _ = \case
instance HashableFC EmptyStmtExtension where
  hashWithSaltFC _ _ = \case
instance FunctorFC EmptyStmtExtension where
  fmapFC _ = \case
instance FoldableFC EmptyStmtExtension where
  foldMapFC _ = \case
instance TraversableFC EmptyStmtExtension where
  traverseFC _ = \case
instance PrettyApp EmptyStmtExtension where
  ppApp _ = \case
instance TypeApp EmptyStmtExtension where
  appType = \case
instance InstantiateFC CrucibleType EmptyStmtExtension where
  instantiateFC _ = \case
instance ClosedK CrucibleType EmptyStmtExtension where
  closed _ _ = Refl

instance IsSyntaxExtension () where<|MERGE_RESOLUTION|>--- conflicted
+++ resolved
@@ -87,25 +87,21 @@
    , TraversableFC (ExprExtension ext)
    , PrettyApp (ExprExtension ext)
    , TypeApp (ExprExtension ext)
-<<<<<<< HEAD
    , InstantiateFC CrucibleType (ExprExtension ext)
    , Closed (ExprExtension ext)
+   --
+   , OrdFC (StmtExtension ext)
    , TraversableFC (StmtExtension ext)
    , PrettyApp (StmtExtension ext)
    , TypeApp (StmtExtension ext)
    , InstantiateFC CrucibleType (StmtExtension ext)
    , Closed (StmtExtension ext)
+   --
    , Closed ext
-=======
-   --
-   , TraversableFC (StmtExtension ext)
-   , PrettyApp (StmtExtension ext)
-   , TypeApp (StmtExtension ext)
    --
    , OrdC (AssertionClassifier ext)
    , TraversableF (AssertionClassifier ext)
    , HasStructuredAssertions ext
->>>>>>> 0827ead7
    ) =>
    IsSyntaxExtension ext where
 
