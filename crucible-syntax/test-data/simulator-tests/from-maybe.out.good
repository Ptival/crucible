--- conflicted
+++ resolved
@@ -6,12 +6,8 @@
 Prove:
   OK to project z
   in main at test-data/simulator-tests/from-maybe.cbl:11:12
-<<<<<<< HEAD
   cp@0:b
-=======
-  cp@2:b
 COUNTEREXAMPLE
->>>>>>> 530fe5fe
 Assuming:
 * OK to project z
     in main at test-data/simulator-tests/from-maybe.cbl:11:12
